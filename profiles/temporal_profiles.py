#!/usr/bin/env python
# coding: utf-8

# 4 files :
# hourofday, dayofweek, monthofyear, hourofyear

# For "hourofday.nc"
# dimensions:
# 	hourofday = 24 ;
# 	country = <Ncountry> ;
# variables:
# 	float varname1(hourofday, country) ;
# 		varname1:units = "1" ;
# 		varname1:long_name = "diurnal scaling factor for 24 hours" ;
# 		varname1:comment = "first hour is 00h, last 23h local time" ;
# 	float varname2(hourofday, country) ;
# 		varname2:units = "1" ;
# 		varname2:long_name = "diurnal scaling factor for 24 hours" ;
# 		varname2:comment = "first hour is 00h, last 23h local time" ;
# [...]
# 	short countryID(country) ;
# 		country:long_name = "EMEP country code" ;

# For “dayofweek.nc":
# dimensions:
# 	dayofweek = 7 ;
# 	country = <Ncountry> ;
# variables:
# 	float varname1(dayofweek, country) ;
# 		varname1:units = "1" ;
# 		varname1:long_name = "day-of-week scaling factor for 7 days" ;
# 		varname1:comment = "first day is Monday, last day is Sunday" ;
# [...]
# 	short country(country) ;
# 		countryID:long_name = "EMEP country code" ;
# For “monthofyear.nc":
# dimensions:
# 	monthofyear = 12 ;
# 	country = <Ncountry> ;
# variables:
# 	float varname1(monthofyear, country) ;
# 		varname1:units = "1" ;
# 		varname1:long_name = "monthly scaling factor for 12 months";
# 		varname1:comment = "first month is Jan, last month is Dec";
# [...]
# 	short countryID(country) ;
# 		countryID:long_name = "EMEP country code" ;

# For “hourofyear.nc":
# The country dependency includes the shift for each country timezone.
# dimensions:
#       hourofyear = 8784 ;
# 	country = <Ncountry> ;
# variables:
# 	float varname1(hourofyear, category) ;
# 		varname1:units = "1" ;
# 		varname1:long_name = "hourly scaling factor" ;
# 	[...]
# 	short countryID(country) ;
# 		countryID:long_name = "EMEP country code" ;


import itertools
import os
import time
import numpy as np
import netCDF4
import pytz
from datetime import datetime
from country_code import country_codes as cc


"""Weekly and annual profiles are availble for these tracers"""
# TRACERS = ['CO', 'CO2', 'NH3', 'NMVOC', 'NO', 'NO2', 'NOx', 'P10', 'P25', 'SOx']
TRACERS = ["CO2", "CO", "CH4"]
only_ones = False

"""Set output type (normal, CH0, outCH0)"""
output_type = "normal"
# output_type = 'CH0'
# output_type = 'outCH0'


def permute_cycle_tz(tz, cycle):
    # tz in the shape "+0400"
    shift = int(int(tz[1:3]) * ((tz[0] == "+") - 0.5) * 2)

    # for now I don't consider half hours for the time zone
    try:
        answer = [cycle[shift - i] for i in range(len(cycle), 0, -1)]
    except IndexError:
        answer = [cycle[shift - i + 24] for i in range(len(cycle), 0, -1)]

    return answer

<<<<<<< HEAD
=======
def load_country_tz_TNO(filename):
    winter = False
    ctz = dict()
    with open(filename) as f:
        for line in f:
            words = line.split(';')
            if len(words[0].strip())==3:
                ctz[words[0].strip()] = int(words[2])
                if not winter:
                    ctz[words[0].strip()] += int(words[3])
    return ctz

def validate_tz(filename,all_tz):
    """Checks that all countries in the emission file have a corresponding time zone"""
    with netCDF4.Dataset(filename) as f:
        clist = set(f['country_ids'][:].flatten())
        print(clist)
        for c in clist:
            if all_tz[c]=='None':
                print(c,'is missing')
        
def tz_int2str(time):
    string = ''
    if time>=0:
        string = '+'
    else:
        string = '-'
    if abs(time)>10:
        string+=str(abs(time))+'00'
    else:
        string+='0'+str(abs(time))+'00'
    
    return string

def get_country_tz_TNO(countries):
    tz_TNO = load_country_tz_TNO("CHE_input/country_tz.csv")
    all_tz = dict()
    for country in countries:
        if country==0: #Seas
            continue #all_tz[country] = tz_int2str(0)
        country_names = [name  for name,code in cc.items() if (code==country)]
        country_name=""
        # Try find the name of the country, with 3 characters
        for name in country_names:
            if len(name)==3:
                country_name = name
                try:
                    all_tz[country] = tz_int2str(tz_TNO[name])
                    break
                except KeyError:
                    continue
                    #all_tz[country] = "None"
        # if country_name=="":
        #     all_tz[country] = "None"
    return all_tz
>>>>>>> 8ebf1ec2

def get_country_tz(countries):
    country_exception = dict(
        FGD="+0100",
        FFR="+0100",
        RUO="+0400",
        RUP="+0300",
        RUA="+0200",
        RUR="+0300",  # Moscau
        RU="+0300",  # Moscau
        YUG="+0100",
        CS="+0100",
        NOA="+0100",
        PT="+0000",  # Portugal mainland, not azores
        KZ="+0500",  # West of Kazakhstan
    )

    all_tz = dict()
    for country in countries:
        try:
            country_names = [
                name for name, code in cc.items() if (code == country)
            ]
            country_name = ""
            # Try find the name of the country, with 2 character
            for name in country_names:
                if len(name) == 2:
                    country_name = name
            # If it's not there, maybe it's one of the exceptions
            if country_name == "":
                for name in country_names:
                    try:
                        print("exception : ", name, country_exception[name])
                        country_name = name
                        continue
                    except KeyError:
                        pass
            # If I still didn't find it, then nevermind
            if country_name == "":
                raise KeyError
        except KeyError:
            print(country_names, "not a proper country name in pytz")
            continue
        # For countries with several time zones, they are listed in the exception and one tz is assigned.
        if country_name in country_exception:
<<<<<<< HEAD
            all_tz[country] = country_exception[country_name]
        else:
=======
            all_tz[country]= country_exception[country_name]
            print(country,country_name,country_exception[country_name])
        else:                
>>>>>>> 8ebf1ec2
            zones = pytz.country_timezones[country_name]

            fmt = "%z"
            zero = pytz.utc.localize(datetime(2015, 1, 1, 0, 0, 0))
            for zone in zones:
                loc_tz = pytz.timezone(zone)
                loc_zero = zero.astimezone(loc_tz)
                hour = loc_zero.strftime("%z")
<<<<<<< HEAD
                all_tz[country] = hour
=======
                all_tz[country]= hour
                print(country,country_name,hour)
>>>>>>> 8ebf1ec2

    return all_tz


def read_daily_profiles(path):
    filename = os.path.join(path, "HourlyFac.dat")

    snaps = []
    data = {}

    with open(filename) as profile_file:
        for line in profile_file:
            values = line.split()
            snap = values[0].strip()
            data[snap] = np.array(values[1:], "f4")

    return snaps, data

<<<<<<< HEAD

def read_temporal_profile_simple(path):
=======
def read_temporal_profile_simple(path):    
>>>>>>> 8ebf1ec2
    started = False
    data = []
    snaps = []
    with open(path, encoding="latin") as prof:
        for l in prof:
            splitted = l.split(";")
            if splitted[0] == "1":
                started = True
            # if splitted[0]=="11":
            #     started=False
            if started:
                if splitted[1] == "F1":
                    snaps.append("F")
                elif "F" in splitted[1]:
                    continue
                else:
                    snaps.append(splitted[1])
                data.append([float(i) for i in splitted[3:]])

    return snaps, np.array(data)


def read_temporal_profiles(tracer, kind, path="timeprofiles"):
    """\
    Read temporal profiles for given `tracer` for
    'weekly' or 'annual' profiles.
    """
    data = {}
    countries = []
    snaps = []

    if kind == "weekly":
        filename = os.path.join(path, "DailyFac_%s.dat" % tracer)
    elif kind == "annual":
        filename = os.path.join(path, "MonthlyFac_%s.dat" % tracer)
    else:
        raise ValueError("kind has to be 'weekly' or 'annual' not '%s'" % kind)

    with open(filename, "r") as profile_file:
        for line in profile_file:
            values = line.split()
            country, snap = int(values[0]), str(values[1])

            countries.append(country)
            snaps.append(snap)

            data[country, snap] = np.array(values[2:], "f4")

    return list(set(countries)), list(set(snaps)), data


def read_all_data(tracers, path="timeprofiles"):

    daily_profiles = {}
    weekly_profiles = {}
    annual_profiles = {}

    countries = []

    # daily profiles
    snaps, daily_profiles = read_daily_profiles(path)

    for tracer in tracers:

        # weekly
        c, s, d = read_temporal_profiles(tracer, "weekly", path)
        weekly_profiles[tracer] = d
        countries += c
        snaps += s

        # weekly
        c, s, d = read_temporal_profiles(tracer, "annual", path)
        annual_profiles[tracer] = d
        countries += c
        snaps += s

    return (
        sorted(set(countries)),
        sorted(set(snaps)),
        daily_profiles,
        weekly_profiles,
        annual_profiles,
    )


def create_netcdf(path, countries):
    profile_names = ["hourofday", "dayofweek", "monthofyear", "hourofyear"]
    var_names = ["hourofday", "dayofweek", "monthofyear", "hourofyear"]
    if output_type == "normal":
        pass
    elif output_type == "CH0":
        profile_names[0] = "hourofday_CH0"
    elif output_type == "outCH0":
        profile_names[0] = "hourofday_outCH0"
    else:
        raise ValueError(
            "Variable 'output_type' has to be 'normal' or 'CH0' "
            "or 'outCH0', not '%s'" % output_type
        )

    for (profile, var, size) in zip(
        profile_names, var_names, [24, 7, 12, 8784]
    ):
        filename = os.path.join(path, profile + ".nc")

        with netCDF4.Dataset(filename, "w") as nc:

            # global attributes (add input data)
            nc.setncatts(
                {
                    "DESCRIPTION": "Temporal profiles for emissions",
                    "DATAORIGIN": "TNO time profiles",
                    "CREATOR": "Jean-Matthieu Haussaire",
                    "EMAIL": "jean-matthieu.haussaire@empa.ch",
                    "AFFILIATION": "Empa Duebendorf, Switzerland",
                    "DATE CREATED": time.ctime(time.time()),
                }
            )

            # create dimensions
            nc.createDimension(var, size=size)
            nc.createDimension("country", size=len(countries))

            nc_cid = nc.createVariable("country", "i2", ("country"))
            nc_cid[:] = np.array(countries, "i2")
            nc_cid.long_name = "EMEP country code"


def write_single_variable(path, profile, values, tracer, snap):
    filename = os.path.join(path, profile + ".nc")
    if "hourofday" in profile:
        descr = "diurnal scaling factor"
        varname = "hourofday"
    if profile == "dayofweek":
        descr = "day-of-week scaling factor"
        varname = "dayofweek"
    if profile == "monthofyear":
        descr = "month-of-year scaling factor"
        varname = "monthofyear"
    if profile == "hourofyear":
        descr = "hour-of-year scaling factor"
        varname = "hourofyear"

    with netCDF4.Dataset(filename, "a") as nc:
        # create variables and attributes
        # if profile == "hourofday" or profile == "hourofyear":
        #     nc_var = nc.createVariable(tracer+"_"+snap, 'f4', (profile))
        # else:
        nc_var = nc.createVariable(
            tracer + "_" + snap, "f4", (varname, "country")
        )
        if complex_profile:
            nc_var.long_name = "%s for species %s and SNAP %s" % (
                descr,
                tracer,
                snap,
            )
        else:
            nc_var.long_name = "%s for GNFR %s" % (descr, snap)
        nc_var.units = "1"
        nc_var[:] = values


def main_complex(path):

    mean = True

    # read all data
    countries, snaps, daily, weekly, annual = read_all_data(TRACERS)
    countries = [0] + countries
    n_countries = len(countries)

    create_netcdf(path, countries)

    # day of week and month of year
    dow = np.ones((7, n_countries))
    moy = np.ones((12, n_countries))
    hod = np.ones((24, n_countries))

    country_tz = get_country_tz(countries)

    for (tracer, snap) in itertools.product(TRACERS, snaps):
        if not only_ones:
            for i, country in enumerate(countries):
                try:
                    hod[:, i] = permute_cycle_tz(
                        country_tz[country], daily[snap]
                    )
                except KeyError:
                    pass

                try:
                    dow[:, i] = weekly[tracer][country, snap]
                    if mean:
                        dow[:5, i] = (
                            np.ones(5)
                            * weekly[tracer][country, snap][:5].mean()
                        )
                except KeyError:
                    pass

                try:
                    moy[:, i] = annual[tracer][country, snap]
                except KeyError:
                    pass
        write_single_variable(path, "hourofday", hod, tracer, snap)
        write_single_variable(path, "dayofweek", dow, tracer, snap)
        write_single_variable(path, "monthofyear", moy, tracer, snap)

    # TODO: hour of year
    hours_in_year = np.arange(0, 8784)


def main_simple(path):
    mean = False

    # snaps = ["A","B","C","D","E","F","G","H","I","J"]

    countries = np.arange(74)
    # remove all countries not known, and not worth an exception
    countries = np.delete(
        countries, [5, 26, 28, 29, 30, 31, 32, 33, 34, 35, 58, 64, 67, 70, 71]
    )
    n_countries = len(countries)

<<<<<<< HEAD
    create_netcdf(path, countries)
=======
    #country_tz = get_country_tz(countries)
    country_tz = get_country_tz_TNO(countries)
    #validate_tz('../testdata/CHE_TNO_v1_1_2018_12/CHE_TNO_offline/emis_2015_Europe.nc',country_tz)
    print(country_tz)
>>>>>>> 8ebf1ec2

    snaps, daily = read_temporal_profile_simple(
        "CHE_input/timeprofiles-hour-in-day_GNFR.csv"
    )
    snaps, weekly = read_temporal_profile_simple(
        "CHE_input/timeprofiles-day-in-week_GNFR.csv"
    )
    snaps, monthly = read_temporal_profile_simple(
        "CHE_input/timeprofiles-month-in-year_GNFR.csv"
    )

    print(snaps)

    # day of week and month of year
    dow = np.ones((7, n_countries))
    moy = np.ones((12, n_countries))
    hod = np.ones((24, n_countries))

    for snap_ind, snap in enumerate(snaps):
        for i, country in enumerate(countries):
            try:
                hod[:, i] = permute_cycle_tz(
                    country_tz[country], daily[snap_ind, :]
                )
            except KeyError:
                pass

            try:
                dow[:, i] = weekly[snap_ind, :]
                if mean:
                    dow[:5, i] = np.ones(5) * weekly[snap_ind, :5].mean()
            except KeyError:
                pass

            try:
                moy[:, i] = monthly[snap_ind]
            except KeyError:
                pass

        # Use hourofday profile to mask CH if needed
        if output_type == "normal":
            write_single_variable(path, "hourofday", hod, "GNFR", snap)
        elif output_type == "CH0":
            hod[:, 23] = 0.0
            write_single_variable(path, "hourofday_CH0", hod, "GNFR", snap)
        elif output_type == "outCH0":
            for i, country in enumerate(countries):
                if i != 23:
                    hod[:, i] = 0.0
            write_single_variable(path, "hourofday_outCH0", hod, "GNFR", snap)
        else:
            raise ValueError(
                "Variable 'output_type' has to be 'normal' or 'CH0' "
                "or 'outCH0', not '%s'" % output_type
            )

        # Write other profiles
        write_single_variable(path, "dayofweek", dow, "GNFR", snap)
        write_single_variable(path, "monthofyear", moy, "GNFR", snap)


if __name__ == "__main__":
    complex_profile = False
    if complex_profile:
        main_complex("./output")
    else:
<<<<<<< HEAD
        main_simple("./output")

=======
        main_simple("./CHE_output_todel")



>>>>>>> 8ebf1ec2
<|MERGE_RESOLUTION|>--- conflicted
+++ resolved
@@ -1,552 +1,524 @@
-#!/usr/bin/env python
-# coding: utf-8
-
-# 4 files :
-# hourofday, dayofweek, monthofyear, hourofyear
-
-# For "hourofday.nc"
-# dimensions:
-# 	hourofday = 24 ;
-# 	country = <Ncountry> ;
-# variables:
-# 	float varname1(hourofday, country) ;
-# 		varname1:units = "1" ;
-# 		varname1:long_name = "diurnal scaling factor for 24 hours" ;
-# 		varname1:comment = "first hour is 00h, last 23h local time" ;
-# 	float varname2(hourofday, country) ;
-# 		varname2:units = "1" ;
-# 		varname2:long_name = "diurnal scaling factor for 24 hours" ;
-# 		varname2:comment = "first hour is 00h, last 23h local time" ;
-# [...]
-# 	short countryID(country) ;
-# 		country:long_name = "EMEP country code" ;
-
-# For “dayofweek.nc":
-# dimensions:
-# 	dayofweek = 7 ;
-# 	country = <Ncountry> ;
-# variables:
-# 	float varname1(dayofweek, country) ;
-# 		varname1:units = "1" ;
-# 		varname1:long_name = "day-of-week scaling factor for 7 days" ;
-# 		varname1:comment = "first day is Monday, last day is Sunday" ;
-# [...]
-# 	short country(country) ;
-# 		countryID:long_name = "EMEP country code" ;
-# For “monthofyear.nc":
-# dimensions:
-# 	monthofyear = 12 ;
-# 	country = <Ncountry> ;
-# variables:
-# 	float varname1(monthofyear, country) ;
-# 		varname1:units = "1" ;
-# 		varname1:long_name = "monthly scaling factor for 12 months";
-# 		varname1:comment = "first month is Jan, last month is Dec";
-# [...]
-# 	short countryID(country) ;
-# 		countryID:long_name = "EMEP country code" ;
-
-# For “hourofyear.nc":
-# The country dependency includes the shift for each country timezone.
-# dimensions:
-#       hourofyear = 8784 ;
-# 	country = <Ncountry> ;
-# variables:
-# 	float varname1(hourofyear, category) ;
-# 		varname1:units = "1" ;
-# 		varname1:long_name = "hourly scaling factor" ;
-# 	[...]
-# 	short countryID(country) ;
-# 		countryID:long_name = "EMEP country code" ;
+#!/usr/bin/env python
+# coding: utf-8
+
+# 4 files :
+# hourofday, dayofweek, monthofyear, hourofyear
+
+# For "hourofday.nc"
+# dimensions:
+# 	hourofday = 24 ;
+# 	country = <Ncountry> ;
+# variables:
+# 	float varname1(hourofday, country) ;
+# 		varname1:units = "1" ;
+# 		varname1:long_name = "diurnal scaling factor for 24 hours" ;
+# 		varname1:comment = "first hour is 00h, last 23h local time" ;
+# 	float varname2(hourofday, country) ;
+# 		varname2:units = "1" ;
+# 		varname2:long_name = "diurnal scaling factor for 24 hours" ;
+# 		varname2:comment = "first hour is 00h, last 23h local time" ;
+# [...]
+# 	short countryID(country) ;
+# 		country:long_name = "EMEP country code" ;
+
+# For “dayofweek.nc":
+# dimensions:
+# 	dayofweek = 7 ;
+# 	country = <Ncountry> ;
+# variables:
+# 	float varname1(dayofweek, country) ;
+# 		varname1:units = "1" ;
+# 		varname1:long_name = "day-of-week scaling factor for 7 days" ;
+# 		varname1:comment = "first day is Monday, last day is Sunday" ;
+# [...]
+# 	short country(country) ;
+# 		countryID:long_name = "EMEP country code" ;
+# For “monthofyear.nc":
+# dimensions:
+# 	monthofyear = 12 ;
+# 	country = <Ncountry> ;
+# variables:
+# 	float varname1(monthofyear, country) ;
+# 		varname1:units = "1" ;
+# 		varname1:long_name = "monthly scaling factor for 12 months";
+# 		varname1:comment = "first month is Jan, last month is Dec";
+# [...]
+# 	short countryID(country) ;
+# 		countryID:long_name = "EMEP country code" ;
+
+# For “hourofyear.nc":
+# The country dependency includes the shift for each country timezone.
+# dimensions:
+#       hourofyear = 8784 ;
+# 	country = <Ncountry> ;
+# variables:
+# 	float varname1(hourofyear, category) ;
+# 		varname1:units = "1" ;
+# 		varname1:long_name = "hourly scaling factor" ;
+# 	[...]
+# 	short countryID(country) ;
+# 		countryID:long_name = "EMEP country code" ;
+
+
+import itertools
+import os
+import time
+import numpy as np
+import netCDF4
+import pytz
+from datetime import datetime
+from country_code import country_codes as cc
+
+
+"""Weekly and annual profiles are availble for these tracers"""
+# TRACERS = ['CO', 'CO2', 'NH3', 'NMVOC', 'NO', 'NO2', 'NOx', 'P10', 'P25', 'SOx']
+TRACERS = ["CO2", "CO", "CH4"]
+only_ones = False
+
+"""Set output type (normal, CH0, outCH0)"""
+output_type = "normal"
+# output_type = 'CH0'
+# output_type = 'outCH0'
+
+
+def permute_cycle_tz(tz, cycle):
+    # tz in the shape "+0400"
+    shift = int(int(tz[1:3]) * ((tz[0] == "+") - 0.5) * 2)
+
+    # for now I don't consider half hours for the time zone
+    try:
+        answer = [cycle[shift - i] for i in range(len(cycle), 0, -1)]
+    except IndexError:
+        answer = [cycle[shift - i + 24] for i in range(len(cycle), 0, -1)]
+
+    return answer
+
+def load_country_tz_TNO(filename):
+    winter = False
+    ctz = dict()
+    with open(filename) as f:
+        for line in f:
+            words = line.split(';')
+            if len(words[0].strip())==3:
+                ctz[words[0].strip()] = int(words[2])
+                if not winter:
+                    ctz[words[0].strip()] += int(words[3])
+    return ctz
+
+def validate_tz(filename,all_tz):
+    """Checks that all countries in the emission file have a corresponding time zone"""
+    with netCDF4.Dataset(filename) as f:
+        clist = set(f['country_ids'][:].flatten())
+        print(clist)
+        for c in clist:
+            if all_tz[c]=='None':
+                print(c,'is missing')
+        
+def tz_int2str(time):
+    string = ''
+    if time>=0:
+        string = '+'
+    else:
+        string = '-'
+    if abs(time)>10:
+        string+=str(abs(time))+'00'
+    else:
+        string+='0'+str(abs(time))+'00'
+    
+    return string
+
+def get_country_tz_TNO(countries):
+    tz_TNO = load_country_tz_TNO("CHE_input/country_tz.csv")
+    all_tz = dict()
+    for country in countries:
+        if country==0: #Seas
+            continue #all_tz[country] = tz_int2str(0)
+        country_names = [name  for name,code in cc.items() if (code==country)]
+        country_name=""
+        # Try find the name of the country, with 3 characters
+        for name in country_names:
+            if len(name)==3:
+                country_name = name
+                try:
+                    all_tz[country] = tz_int2str(tz_TNO[name])
+                    break
+                except KeyError:
+                    continue
+                    #all_tz[country] = "None"
+        # if country_name=="":
+        #     all_tz[country] = "None"
+    return all_tz
+
+def get_country_tz(countries):
+    country_exception = dict(
+        FGD="+0100",
+        FFR="+0100",
+        RUO="+0400",
+        RUP="+0300",
+        RUA="+0200",
+        RUR="+0300",  # Moscau
+        RU="+0300",  # Moscau
+        YUG="+0100",
+        CS="+0100",
+        NOA="+0100",
+        PT="+0000",  # Portugal mainland, not azores
+        KZ="+0500",  # West of Kazakhstan
+    )
+
+    all_tz = dict()
+    for country in countries:
+        try:
+            country_names = [
+                name for name, code in cc.items() if (code == country)
+            ]
+            country_name = ""
+            # Try find the name of the country, with 2 character
+            for name in country_names:
+                if len(name) == 2:
+                    country_name = name
+            # If it's not there, maybe it's one of the exceptions
+            if country_name == "":
+                for name in country_names:
+                    try:
+                        print("exception : ", name, country_exception[name])
+                        country_name = name
+                        continue
+                    except KeyError:
+                        pass
+            # If I still didn't find it, then nevermind
+            if country_name == "":
+                raise KeyError
+        except KeyError:
+            print(country_names, "not a proper country name in pytz")
+            continue
+        # For countries with several time zones, they are listed in the exception and one tz is assigned.
+        if country_name in country_exception:
+            all_tz[country]= country_exception[country_name]
+            print(country,country_name,country_exception[country_name])
+        else:                
+            zones = pytz.country_timezones[country_name]
+
+            fmt = "%z"
+            zero = pytz.utc.localize(datetime(2015, 1, 1, 0, 0, 0))
+            for zone in zones:
+                loc_tz = pytz.timezone(zone)
+                loc_zero = zero.astimezone(loc_tz)
+                hour = loc_zero.strftime("%z")
+                all_tz[country]= hour
+                print(country,country_name,hour)
+
+    return all_tz
+
+
+def read_daily_profiles(path):
+    filename = os.path.join(path, "HourlyFac.dat")
+
+    snaps = []
+    data = {}
+
+    with open(filename) as profile_file:
+        for line in profile_file:
+            values = line.split()
+            snap = values[0].strip()
+            data[snap] = np.array(values[1:], "f4")
+
+    return snaps, data
 
 
-import itertools
-import os
-import time
-import numpy as np
-import netCDF4
-import pytz
-from datetime import datetime
-from country_code import country_codes as cc
-
-
-"""Weekly and annual profiles are availble for these tracers"""
-# TRACERS = ['CO', 'CO2', 'NH3', 'NMVOC', 'NO', 'NO2', 'NOx', 'P10', 'P25', 'SOx']
-TRACERS = ["CO2", "CO", "CH4"]
-only_ones = False
-
-"""Set output type (normal, CH0, outCH0)"""
-output_type = "normal"
-# output_type = 'CH0'
-# output_type = 'outCH0'
-
-
-def permute_cycle_tz(tz, cycle):
-    # tz in the shape "+0400"
-    shift = int(int(tz[1:3]) * ((tz[0] == "+") - 0.5) * 2)
-
-    # for now I don't consider half hours for the time zone
-    try:
-        answer = [cycle[shift - i] for i in range(len(cycle), 0, -1)]
-    except IndexError:
-        answer = [cycle[shift - i + 24] for i in range(len(cycle), 0, -1)]
-
-    return answer
-
-<<<<<<< HEAD
-=======
-def load_country_tz_TNO(filename):
-    winter = False
-    ctz = dict()
-    with open(filename) as f:
-        for line in f:
-            words = line.split(';')
-            if len(words[0].strip())==3:
-                ctz[words[0].strip()] = int(words[2])
-                if not winter:
-                    ctz[words[0].strip()] += int(words[3])
-    return ctz
-
-def validate_tz(filename,all_tz):
-    """Checks that all countries in the emission file have a corresponding time zone"""
-    with netCDF4.Dataset(filename) as f:
-        clist = set(f['country_ids'][:].flatten())
-        print(clist)
-        for c in clist:
-            if all_tz[c]=='None':
-                print(c,'is missing')
-        
-def tz_int2str(time):
-    string = ''
-    if time>=0:
-        string = '+'
-    else:
-        string = '-'
-    if abs(time)>10:
-        string+=str(abs(time))+'00'
-    else:
-        string+='0'+str(abs(time))+'00'
-    
-    return string
-
-def get_country_tz_TNO(countries):
-    tz_TNO = load_country_tz_TNO("CHE_input/country_tz.csv")
-    all_tz = dict()
-    for country in countries:
-        if country==0: #Seas
-            continue #all_tz[country] = tz_int2str(0)
-        country_names = [name  for name,code in cc.items() if (code==country)]
-        country_name=""
-        # Try find the name of the country, with 3 characters
-        for name in country_names:
-            if len(name)==3:
-                country_name = name
-                try:
-                    all_tz[country] = tz_int2str(tz_TNO[name])
-                    break
-                except KeyError:
-                    continue
-                    #all_tz[country] = "None"
-        # if country_name=="":
-        #     all_tz[country] = "None"
-    return all_tz
->>>>>>> 8ebf1ec2
-
-def get_country_tz(countries):
-    country_exception = dict(
-        FGD="+0100",
-        FFR="+0100",
-        RUO="+0400",
-        RUP="+0300",
-        RUA="+0200",
-        RUR="+0300",  # Moscau
-        RU="+0300",  # Moscau
-        YUG="+0100",
-        CS="+0100",
-        NOA="+0100",
-        PT="+0000",  # Portugal mainland, not azores
-        KZ="+0500",  # West of Kazakhstan
-    )
-
-    all_tz = dict()
-    for country in countries:
-        try:
-            country_names = [
-                name for name, code in cc.items() if (code == country)
-            ]
-            country_name = ""
-            # Try find the name of the country, with 2 character
-            for name in country_names:
-                if len(name) == 2:
-                    country_name = name
-            # If it's not there, maybe it's one of the exceptions
-            if country_name == "":
-                for name in country_names:
-                    try:
-                        print("exception : ", name, country_exception[name])
-                        country_name = name
-                        continue
-                    except KeyError:
-                        pass
-            # If I still didn't find it, then nevermind
-            if country_name == "":
-                raise KeyError
-        except KeyError:
-            print(country_names, "not a proper country name in pytz")
-            continue
-        # For countries with several time zones, they are listed in the exception and one tz is assigned.
-        if country_name in country_exception:
-<<<<<<< HEAD
-            all_tz[country] = country_exception[country_name]
-        else:
-=======
-            all_tz[country]= country_exception[country_name]
-            print(country,country_name,country_exception[country_name])
-        else:                
->>>>>>> 8ebf1ec2
-            zones = pytz.country_timezones[country_name]
-
-            fmt = "%z"
-            zero = pytz.utc.localize(datetime(2015, 1, 1, 0, 0, 0))
-            for zone in zones:
-                loc_tz = pytz.timezone(zone)
-                loc_zero = zero.astimezone(loc_tz)
-                hour = loc_zero.strftime("%z")
-<<<<<<< HEAD
-                all_tz[country] = hour
-=======
-                all_tz[country]= hour
-                print(country,country_name,hour)
->>>>>>> 8ebf1ec2
-
-    return all_tz
-
-
-def read_daily_profiles(path):
-    filename = os.path.join(path, "HourlyFac.dat")
-
-    snaps = []
-    data = {}
-
-    with open(filename) as profile_file:
-        for line in profile_file:
-            values = line.split()
-            snap = values[0].strip()
-            data[snap] = np.array(values[1:], "f4")
-
-    return snaps, data
-
-<<<<<<< HEAD
-
-def read_temporal_profile_simple(path):
-=======
-def read_temporal_profile_simple(path):    
->>>>>>> 8ebf1ec2
-    started = False
-    data = []
-    snaps = []
-    with open(path, encoding="latin") as prof:
-        for l in prof:
-            splitted = l.split(";")
-            if splitted[0] == "1":
-                started = True
-            # if splitted[0]=="11":
-            #     started=False
-            if started:
-                if splitted[1] == "F1":
-                    snaps.append("F")
-                elif "F" in splitted[1]:
-                    continue
-                else:
-                    snaps.append(splitted[1])
-                data.append([float(i) for i in splitted[3:]])
-
-    return snaps, np.array(data)
-
-
-def read_temporal_profiles(tracer, kind, path="timeprofiles"):
-    """\
-    Read temporal profiles for given `tracer` for
-    'weekly' or 'annual' profiles.
-    """
-    data = {}
-    countries = []
-    snaps = []
-
-    if kind == "weekly":
-        filename = os.path.join(path, "DailyFac_%s.dat" % tracer)
-    elif kind == "annual":
-        filename = os.path.join(path, "MonthlyFac_%s.dat" % tracer)
-    else:
-        raise ValueError("kind has to be 'weekly' or 'annual' not '%s'" % kind)
-
-    with open(filename, "r") as profile_file:
-        for line in profile_file:
-            values = line.split()
-            country, snap = int(values[0]), str(values[1])
-
-            countries.append(country)
-            snaps.append(snap)
-
-            data[country, snap] = np.array(values[2:], "f4")
-
-    return list(set(countries)), list(set(snaps)), data
-
-
-def read_all_data(tracers, path="timeprofiles"):
-
-    daily_profiles = {}
-    weekly_profiles = {}
-    annual_profiles = {}
-
-    countries = []
-
-    # daily profiles
-    snaps, daily_profiles = read_daily_profiles(path)
-
-    for tracer in tracers:
-
-        # weekly
-        c, s, d = read_temporal_profiles(tracer, "weekly", path)
-        weekly_profiles[tracer] = d
-        countries += c
-        snaps += s
-
-        # weekly
-        c, s, d = read_temporal_profiles(tracer, "annual", path)
-        annual_profiles[tracer] = d
-        countries += c
-        snaps += s
-
-    return (
-        sorted(set(countries)),
-        sorted(set(snaps)),
-        daily_profiles,
-        weekly_profiles,
-        annual_profiles,
-    )
-
-
-def create_netcdf(path, countries):
-    profile_names = ["hourofday", "dayofweek", "monthofyear", "hourofyear"]
-    var_names = ["hourofday", "dayofweek", "monthofyear", "hourofyear"]
-    if output_type == "normal":
-        pass
-    elif output_type == "CH0":
-        profile_names[0] = "hourofday_CH0"
-    elif output_type == "outCH0":
-        profile_names[0] = "hourofday_outCH0"
-    else:
-        raise ValueError(
-            "Variable 'output_type' has to be 'normal' or 'CH0' "
-            "or 'outCH0', not '%s'" % output_type
-        )
-
-    for (profile, var, size) in zip(
-        profile_names, var_names, [24, 7, 12, 8784]
-    ):
-        filename = os.path.join(path, profile + ".nc")
-
-        with netCDF4.Dataset(filename, "w") as nc:
-
-            # global attributes (add input data)
-            nc.setncatts(
-                {
-                    "DESCRIPTION": "Temporal profiles for emissions",
-                    "DATAORIGIN": "TNO time profiles",
-                    "CREATOR": "Jean-Matthieu Haussaire",
-                    "EMAIL": "jean-matthieu.haussaire@empa.ch",
-                    "AFFILIATION": "Empa Duebendorf, Switzerland",
-                    "DATE CREATED": time.ctime(time.time()),
-                }
-            )
-
-            # create dimensions
-            nc.createDimension(var, size=size)
-            nc.createDimension("country", size=len(countries))
-
-            nc_cid = nc.createVariable("country", "i2", ("country"))
-            nc_cid[:] = np.array(countries, "i2")
-            nc_cid.long_name = "EMEP country code"
-
-
-def write_single_variable(path, profile, values, tracer, snap):
-    filename = os.path.join(path, profile + ".nc")
-    if "hourofday" in profile:
-        descr = "diurnal scaling factor"
-        varname = "hourofday"
-    if profile == "dayofweek":
-        descr = "day-of-week scaling factor"
-        varname = "dayofweek"
-    if profile == "monthofyear":
-        descr = "month-of-year scaling factor"
-        varname = "monthofyear"
-    if profile == "hourofyear":
-        descr = "hour-of-year scaling factor"
-        varname = "hourofyear"
-
-    with netCDF4.Dataset(filename, "a") as nc:
-        # create variables and attributes
-        # if profile == "hourofday" or profile == "hourofyear":
-        #     nc_var = nc.createVariable(tracer+"_"+snap, 'f4', (profile))
-        # else:
-        nc_var = nc.createVariable(
-            tracer + "_" + snap, "f4", (varname, "country")
-        )
-        if complex_profile:
-            nc_var.long_name = "%s for species %s and SNAP %s" % (
-                descr,
-                tracer,
-                snap,
-            )
-        else:
-            nc_var.long_name = "%s for GNFR %s" % (descr, snap)
-        nc_var.units = "1"
-        nc_var[:] = values
-
-
-def main_complex(path):
-
-    mean = True
-
-    # read all data
-    countries, snaps, daily, weekly, annual = read_all_data(TRACERS)
-    countries = [0] + countries
-    n_countries = len(countries)
-
-    create_netcdf(path, countries)
-
-    # day of week and month of year
-    dow = np.ones((7, n_countries))
-    moy = np.ones((12, n_countries))
-    hod = np.ones((24, n_countries))
-
-    country_tz = get_country_tz(countries)
-
-    for (tracer, snap) in itertools.product(TRACERS, snaps):
-        if not only_ones:
-            for i, country in enumerate(countries):
-                try:
-                    hod[:, i] = permute_cycle_tz(
-                        country_tz[country], daily[snap]
-                    )
-                except KeyError:
-                    pass
-
-                try:
-                    dow[:, i] = weekly[tracer][country, snap]
-                    if mean:
-                        dow[:5, i] = (
-                            np.ones(5)
-                            * weekly[tracer][country, snap][:5].mean()
-                        )
-                except KeyError:
-                    pass
-
-                try:
-                    moy[:, i] = annual[tracer][country, snap]
-                except KeyError:
-                    pass
-        write_single_variable(path, "hourofday", hod, tracer, snap)
-        write_single_variable(path, "dayofweek", dow, tracer, snap)
-        write_single_variable(path, "monthofyear", moy, tracer, snap)
-
-    # TODO: hour of year
-    hours_in_year = np.arange(0, 8784)
-
-
-def main_simple(path):
-    mean = False
-
-    # snaps = ["A","B","C","D","E","F","G","H","I","J"]
-
-    countries = np.arange(74)
-    # remove all countries not known, and not worth an exception
-    countries = np.delete(
-        countries, [5, 26, 28, 29, 30, 31, 32, 33, 34, 35, 58, 64, 67, 70, 71]
-    )
-    n_countries = len(countries)
-
-<<<<<<< HEAD
-    create_netcdf(path, countries)
-=======
-    #country_tz = get_country_tz(countries)
-    country_tz = get_country_tz_TNO(countries)
-    #validate_tz('../testdata/CHE_TNO_v1_1_2018_12/CHE_TNO_offline/emis_2015_Europe.nc',country_tz)
-    print(country_tz)
->>>>>>> 8ebf1ec2
-
-    snaps, daily = read_temporal_profile_simple(
-        "CHE_input/timeprofiles-hour-in-day_GNFR.csv"
-    )
-    snaps, weekly = read_temporal_profile_simple(
-        "CHE_input/timeprofiles-day-in-week_GNFR.csv"
-    )
-    snaps, monthly = read_temporal_profile_simple(
-        "CHE_input/timeprofiles-month-in-year_GNFR.csv"
-    )
-
-    print(snaps)
-
-    # day of week and month of year
-    dow = np.ones((7, n_countries))
-    moy = np.ones((12, n_countries))
-    hod = np.ones((24, n_countries))
-
-    for snap_ind, snap in enumerate(snaps):
-        for i, country in enumerate(countries):
-            try:
-                hod[:, i] = permute_cycle_tz(
-                    country_tz[country], daily[snap_ind, :]
-                )
-            except KeyError:
-                pass
-
-            try:
-                dow[:, i] = weekly[snap_ind, :]
-                if mean:
-                    dow[:5, i] = np.ones(5) * weekly[snap_ind, :5].mean()
-            except KeyError:
-                pass
-
-            try:
-                moy[:, i] = monthly[snap_ind]
-            except KeyError:
-                pass
-
-        # Use hourofday profile to mask CH if needed
-        if output_type == "normal":
-            write_single_variable(path, "hourofday", hod, "GNFR", snap)
-        elif output_type == "CH0":
-            hod[:, 23] = 0.0
-            write_single_variable(path, "hourofday_CH0", hod, "GNFR", snap)
-        elif output_type == "outCH0":
-            for i, country in enumerate(countries):
-                if i != 23:
-                    hod[:, i] = 0.0
-            write_single_variable(path, "hourofday_outCH0", hod, "GNFR", snap)
-        else:
-            raise ValueError(
-                "Variable 'output_type' has to be 'normal' or 'CH0' "
-                "or 'outCH0', not '%s'" % output_type
-            )
-
-        # Write other profiles
-        write_single_variable(path, "dayofweek", dow, "GNFR", snap)
-        write_single_variable(path, "monthofyear", moy, "GNFR", snap)
-
-
-if __name__ == "__main__":
-    complex_profile = False
-    if complex_profile:
-        main_complex("./output")
-    else:
-<<<<<<< HEAD
-        main_simple("./output")
-
-=======
-        main_simple("./CHE_output_todel")
-
-
-
->>>>>>> 8ebf1ec2
+def read_temporal_profile_simple(path):    
+    started = False
+    data = []
+    snaps = []
+    with open(path, encoding="latin") as prof:
+        for l in prof:
+            splitted = l.split(";")
+            if splitted[0] == "1":
+                started = True
+            # if splitted[0]=="11":
+            #     started=False
+            if started:
+                if splitted[1] == "F1":
+                    snaps.append("F")
+                elif "F" in splitted[1]:
+                    continue
+                else:
+                    snaps.append(splitted[1])
+                data.append([float(i) for i in splitted[3:]])
+
+    return snaps, np.array(data)
+
+
+def read_temporal_profiles(tracer, kind, path="timeprofiles"):
+    """\
+    Read temporal profiles for given `tracer` for
+    'weekly' or 'annual' profiles.
+    """
+    data = {}
+    countries = []
+    snaps = []
+
+    if kind == "weekly":
+        filename = os.path.join(path, "DailyFac_%s.dat" % tracer)
+    elif kind == "annual":
+        filename = os.path.join(path, "MonthlyFac_%s.dat" % tracer)
+    else:
+        raise ValueError("kind has to be 'weekly' or 'annual' not '%s'" % kind)
+
+    with open(filename, "r") as profile_file:
+        for line in profile_file:
+            values = line.split()
+            country, snap = int(values[0]), str(values[1])
+
+            countries.append(country)
+            snaps.append(snap)
+
+            data[country, snap] = np.array(values[2:], "f4")
+
+    return list(set(countries)), list(set(snaps)), data
+
+
+def read_all_data(tracers, path="timeprofiles"):
+
+    daily_profiles = {}
+    weekly_profiles = {}
+    annual_profiles = {}
+
+    countries = []
+
+    # daily profiles
+    snaps, daily_profiles = read_daily_profiles(path)
+
+    for tracer in tracers:
+
+        # weekly
+        c, s, d = read_temporal_profiles(tracer, "weekly", path)
+        weekly_profiles[tracer] = d
+        countries += c
+        snaps += s
+
+        # weekly
+        c, s, d = read_temporal_profiles(tracer, "annual", path)
+        annual_profiles[tracer] = d
+        countries += c
+        snaps += s
+
+    return (
+        sorted(set(countries)),
+        sorted(set(snaps)),
+        daily_profiles,
+        weekly_profiles,
+        annual_profiles,
+    )
+
+
+def create_netcdf(path, countries):
+    profile_names = ["hourofday", "dayofweek", "monthofyear", "hourofyear"]
+    var_names = ["hourofday", "dayofweek", "monthofyear", "hourofyear"]
+    if output_type == "normal":
+        pass
+    elif output_type == "CH0":
+        profile_names[0] = "hourofday_CH0"
+    elif output_type == "outCH0":
+        profile_names[0] = "hourofday_outCH0"
+    else:
+        raise ValueError(
+            "Variable 'output_type' has to be 'normal' or 'CH0' "
+            "or 'outCH0', not '%s'" % output_type
+        )
+
+    for (profile, var, size) in zip(
+        profile_names, var_names, [24, 7, 12, 8784]
+    ):
+        filename = os.path.join(path, profile + ".nc")
+
+        with netCDF4.Dataset(filename, "w") as nc:
+
+            # global attributes (add input data)
+            nc.setncatts(
+                {
+                    "DESCRIPTION": "Temporal profiles for emissions",
+                    "DATAORIGIN": "TNO time profiles",
+                    "CREATOR": "Jean-Matthieu Haussaire",
+                    "EMAIL": "jean-matthieu.haussaire@empa.ch",
+                    "AFFILIATION": "Empa Duebendorf, Switzerland",
+                    "DATE CREATED": time.ctime(time.time()),
+                }
+            )
+
+            # create dimensions
+            nc.createDimension(var, size=size)
+            nc.createDimension("country", size=len(countries))
+
+            nc_cid = nc.createVariable("country", "i2", ("country"))
+            nc_cid[:] = np.array(countries, "i2")
+            nc_cid.long_name = "EMEP country code"
+
+
+def write_single_variable(path, profile, values, tracer, snap):
+    filename = os.path.join(path, profile + ".nc")
+    if "hourofday" in profile:
+        descr = "diurnal scaling factor"
+        varname = "hourofday"
+    if profile == "dayofweek":
+        descr = "day-of-week scaling factor"
+        varname = "dayofweek"
+    if profile == "monthofyear":
+        descr = "month-of-year scaling factor"
+        varname = "monthofyear"
+    if profile == "hourofyear":
+        descr = "hour-of-year scaling factor"
+        varname = "hourofyear"
+
+    with netCDF4.Dataset(filename, "a") as nc:
+        # create variables and attributes
+        # if profile == "hourofday" or profile == "hourofyear":
+        #     nc_var = nc.createVariable(tracer+"_"+snap, 'f4', (profile))
+        # else:
+        nc_var = nc.createVariable(
+            tracer + "_" + snap, "f4", (varname, "country")
+        )
+        if complex_profile:
+            nc_var.long_name = "%s for species %s and SNAP %s" % (
+                descr,
+                tracer,
+                snap,
+            )
+        else:
+            nc_var.long_name = "%s for GNFR %s" % (descr, snap)
+        nc_var.units = "1"
+        nc_var[:] = values
+
+
+def main_complex(path):
+
+    mean = True
+
+    # read all data
+    countries, snaps, daily, weekly, annual = read_all_data(TRACERS)
+    countries = [0] + countries
+    n_countries = len(countries)
+
+    create_netcdf(path, countries)
+
+    # day of week and month of year
+    dow = np.ones((7, n_countries))
+    moy = np.ones((12, n_countries))
+    hod = np.ones((24, n_countries))
+
+    country_tz = get_country_tz(countries)
+
+    for (tracer, snap) in itertools.product(TRACERS, snaps):
+        if not only_ones:
+            for i, country in enumerate(countries):
+                try:
+                    hod[:, i] = permute_cycle_tz(
+                        country_tz[country], daily[snap]
+                    )
+                except KeyError:
+                    pass
+
+                try:
+                    dow[:, i] = weekly[tracer][country, snap]
+                    if mean:
+                        dow[:5, i] = (
+                            np.ones(5)
+                            * weekly[tracer][country, snap][:5].mean()
+                        )
+                except KeyError:
+                    pass
+
+                try:
+                    moy[:, i] = annual[tracer][country, snap]
+                except KeyError:
+                    pass
+        write_single_variable(path, "hourofday", hod, tracer, snap)
+        write_single_variable(path, "dayofweek", dow, tracer, snap)
+        write_single_variable(path, "monthofyear", moy, tracer, snap)
+
+    # TODO: hour of year
+    hours_in_year = np.arange(0, 8784)
+
+
+def main_simple(path):
+    mean = False
+
+    # snaps = ["A","B","C","D","E","F","G","H","I","J"]
+
+    countries = np.arange(74)
+    # remove all countries not known, and not worth an exception
+    countries = np.delete(
+        countries, [5, 26, 28, 29, 30, 31, 32, 33, 34, 35, 58, 64, 67, 70, 71]
+    )
+    n_countries = len(countries)
+
+    #country_tz = get_country_tz(countries)
+    country_tz = get_country_tz_TNO(countries)
+    #validate_tz('../testdata/CHE_TNO_v1_1_2018_12/CHE_TNO_offline/emis_2015_Europe.nc',country_tz)
+    print(country_tz)
+
+    snaps, daily = read_temporal_profile_simple(
+        "CHE_input/timeprofiles-hour-in-day_GNFR.csv"
+    )
+    snaps, weekly = read_temporal_profile_simple(
+        "CHE_input/timeprofiles-day-in-week_GNFR.csv"
+    )
+    snaps, monthly = read_temporal_profile_simple(
+        "CHE_input/timeprofiles-month-in-year_GNFR.csv"
+    )
+
+    print(snaps)
+
+    # day of week and month of year
+    dow = np.ones((7, n_countries))
+    moy = np.ones((12, n_countries))
+    hod = np.ones((24, n_countries))
+
+    for snap_ind, snap in enumerate(snaps):
+        for i, country in enumerate(countries):
+            try:
+                hod[:, i] = permute_cycle_tz(
+                    country_tz[country], daily[snap_ind, :]
+                )
+            except KeyError:
+                pass
+
+            try:
+                dow[:, i] = weekly[snap_ind, :]
+                if mean:
+                    dow[:5, i] = np.ones(5) * weekly[snap_ind, :5].mean()
+            except KeyError:
+                pass
+
+            try:
+                moy[:, i] = monthly[snap_ind]
+            except KeyError:
+                pass
+
+        # Use hourofday profile to mask CH if needed
+        if output_type == "normal":
+            write_single_variable(path, "hourofday", hod, "GNFR", snap)
+        elif output_type == "CH0":
+            hod[:, 23] = 0.0
+            write_single_variable(path, "hourofday_CH0", hod, "GNFR", snap)
+        elif output_type == "outCH0":
+            for i, country in enumerate(countries):
+                if i != 23:
+                    hod[:, i] = 0.0
+            write_single_variable(path, "hourofday_outCH0", hod, "GNFR", snap)
+        else:
+            raise ValueError(
+                "Variable 'output_type' has to be 'normal' or 'CH0' "
+                "or 'outCH0', not '%s'" % output_type
+            )
+
+        # Write other profiles
+        write_single_variable(path, "dayofweek", dow, "GNFR", snap)
+        write_single_variable(path, "monthofyear", moy, "GNFR", snap)
+
+
+if __name__ == "__main__":
+    complex_profile = False
+    if complex_profile:
+        main_complex("./output")
+    else:
+        main_simple("./CHE_output_todel")