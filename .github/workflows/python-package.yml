--- conflicted
+++ resolved
@@ -25,15 +25,11 @@
     - name: Install dependencies
       run: |
         python -m pip install --upgrade pip
-<<<<<<< HEAD
-        python -m pip install flake8 pytest black
+        python -m pip install flake8 pytest black matplotlib
     - name: Check black formatting
       run: |
         black --check ./emiproc
         black --check ./tests
-=======
-        python -m pip install flake8 pytest matplotlib
->>>>>>> f13e1b85
     - name: Install package
       run: |
         python -m pip install -e .
