#! /usr/bin/env python

import argparse
import os

import epro
import epro.grids

from epro.profiles import temporal_profiles as tp
from epro.profiles import vertical_profiles as vp
from epro import utilities as util

from epro.merge_inventories import merge_inventories
from epro import append_inventories
from epro import merge_profiles
from epro import hourly_emissions


DATA_PATH = os.path.join(os.path.dirname(__file__), '..', 'files')


def parse_arguments():

    parser = argparse.ArgumentParser()

    parser.add_argument(dest='task',
                        help='name of task')

    parser.add_argument('-c', '--case', dest='case', default=None,
                        help='name of case')

    parser.add_argument('-cf', '--case-file', dest='case_file', default=None,
                        help='path to case file')

    parser.add_argument('--output-path', dest='output_path', default='.',
                        help='name of output path')

    parser.add_argument('--nomenclature', dest='nomenclature', default='GNFR',
                        help='GNFR or SNAP', choices=['GNFR', 'SNAP'])

<<<<<<< HEAD
=======
    parser.add_argument('--offline', dest='offline', action='store_true',
                        help='')

>>>>>>> 8ad40378
    args = parser.parse_args()

    return args



def main():

    args = parse_arguments()

    # make output path
    os.makedirs(args.output_path, exist_ok=True)

    if args.case is not None:
        cfg_path = os.path.join(os.path.dirname(__file__), '..', 'cases',
                                args.case)
        cfg = util.load_cfg(cfg_path)

    elif args.case_file is not None:
        cfg_path = args.case_file
        cfg = util.load_cfg(cfg_path)

    else:
        cfg = None

    if args.offline:
        if hasattr(cfg, 'cosmo_grid'):
            print('Add two-cell boundary on COSMO grid')
            cfg.cosmo_grid = epro.grids.COSMOGrid(
                nx = cfg.cosmo_grid.nx + 4,
                ny = cfg.cosmo_grid.ny + 4,
                dx = cfg.cosmo_grid.dx,
                dy = cfg.cosmo_grid.dy,
                xmin = cfg.cosmo_grid.xmin - 2 * cfg.cosmo_grid.dx,
                ymin = cfg.cosmo_grid.ymin - 2 * cfg.cosmo_grid.dy,
                pollon=cfg.cosmo_grid.pollon,
                pollat=cfg.cosmo_grid.pollat,
            )

        if hasattr(cfg, 'output_path'):
            cfg.output_path = cfg.output_path.format(online='offline')
    else:
        if hasattr(cfg, 'output_path'):
            cfg.output_path = cfg.output_path.format(online='online')

    if hasattr(cfg, 'output_path'):
        print('Output path: "%s"' % cfg.output_path)

    if args.task in ['grid']:

        if cfg is None:
            raise RuntimeError("Please supply a config file.")

        epro.main(cfg)


    elif args.task in ['merge']:

        if cfg is None:
            raise RuntimeError("Please supply a config file.")

        merge_inventories(cfg.base_inv, cfg.nested_invs, cfg.output_path)

    elif args.task in ['tp-merge']:

        if cfg is None:
            raise RuntimeError("Please supply a config file.")

        merge_profiles.main(cfg.inv1, cfg.inv2, cfg.countries,
                            cfg.profile_path_in, cfg.profile_path_out)

    elif args.task in ['append']:

        if cfg is None:
            raise RuntimeError("Please supply a config file.")

        if args.offline:
            cfg.inv_1 = cfg.inv_1.format(online='offline')
            cfg.inv_2 = cfg.inv_2.format(online='offline')
            cfg.inv_out = cfg.inv_out.format(online='offline')
        else:
            cfg.inv_1 = cfg.inv_1.format(online='online')
            cfg.inv_2 = cfg.inv_2.format(online='online')
            cfg.inv_out = cfg.inv_out.format(online='online')

        append_inventories.main(cfg)


    elif args.task in ['vp']:

        profile_filename = os.path.join(DATA_PATH, 'vert_profiles',
                                        'vert_prof_che_%s.dat' %
                                        args.nomenclature.lower())

        output_filename = os.path.join(args.output_path,
                                       'vertical_profiles.nc')

        vp.main(output_filename, profile_filename, prefix='%s_' %
                args.nomenclature)

    elif args.task in ['tp']: # temporal profiles

        if cfg is None:
            raise RuntimeError("Please supply a config file.")

        if cfg.profile_depends_on_species:
            tp.main_complex(cfg)
        else:
            tp.main_simple(cfg)
<<<<<<< HEAD
=======

>>>>>>> 8ad40378


    elif args.task in ['offline']:

        if cfg is None:
            raise RuntimeError("Please supply a config file.")

        if cfg is None:
            raise RuntimeError("Please supply a config file.")

        # create hourly (offline) emissions
        hourly_emissions.main(
<<<<<<< HEAD
            path_emi=cfg.path_emi,
            output_path=cfg.output_path,
=======
            path_emi=cfg.path_emi.format(online='offline' if args.offline else
                                         'online'),
            output_path=cfg.output_path.format(online='offline' if args.offline
                                               else 'online'),
>>>>>>> 8ad40378
            output_name=cfg.output_name,
            prof_path=cfg.prof_path,
            start_date=cfg.start_date,
            end_date=cfg.end_date,
<<<<<<< HEAD
=======
            var_list=cfg.var_list,
            catlist=cfg.catlist,
            tplist=cfg.tplist,
            vplist=cfg.vplist,
            contribution_list=cfg.contribution_list
>>>>>>> 8ad40378
        )

    else:
        raise ValueError('Unknown task "%s"' % task)


if __name__ == '__main__':
    main()<|MERGE_RESOLUTION|>--- conflicted
+++ resolved
@@ -38,12 +38,9 @@
     parser.add_argument('--nomenclature', dest='nomenclature', default='GNFR',
                         help='GNFR or SNAP', choices=['GNFR', 'SNAP'])
 
-<<<<<<< HEAD
-=======
     parser.add_argument('--offline', dest='offline', action='store_true',
                         help='')
 
->>>>>>> 8ad40378
     args = parser.parse_args()
 
     return args
@@ -153,43 +150,28 @@
             tp.main_complex(cfg)
         else:
             tp.main_simple(cfg)
-<<<<<<< HEAD
-=======
-
->>>>>>> 8ad40378
 
 
-    elif args.task in ['offline']:
-
-        if cfg is None:
-            raise RuntimeError("Please supply a config file.")
+    elif args.task in ['hourly']:
 
         if cfg is None:
             raise RuntimeError("Please supply a config file.")
 
         # create hourly (offline) emissions
         hourly_emissions.main(
-<<<<<<< HEAD
-            path_emi=cfg.path_emi,
-            output_path=cfg.output_path,
-=======
             path_emi=cfg.path_emi.format(online='offline' if args.offline else
                                          'online'),
             output_path=cfg.output_path.format(online='offline' if args.offline
                                                else 'online'),
->>>>>>> 8ad40378
             output_name=cfg.output_name,
             prof_path=cfg.prof_path,
             start_date=cfg.start_date,
             end_date=cfg.end_date,
-<<<<<<< HEAD
-=======
             var_list=cfg.var_list,
             catlist=cfg.catlist,
             tplist=cfg.tplist,
             vplist=cfg.vplist,
             contribution_list=cfg.contribution_list
->>>>>>> 8ad40378
         )
 
     else:
