--- conflicted
+++ resolved
@@ -1,72 +1,46 @@
-"""Test file for tno inventory"""
-<<<<<<< HEAD
-import emiproc
-=======
-# %% Imports
->>>>>>> b4d1e3f2
-from emiproc.inventories.tno import TNO_Inventory
-from emiproc.inventories.utils import group_categories
-from emiproc.profiles.vertical_profiles import check_valid_vertical_profile
-from pathlib import Path
-import pytest
-
-# TODO change the pth of that if you want to test it
-<<<<<<< HEAD
-tno_path = emiproc.FILES_DIR / "TNO_6x6_GHGco_v4_0/TNO_GHGco_v4_0_year2018.nc"
-
-
-tno_template = emiproc.FILES_DIR / "test/tno/tno_test_minimal.nc"
-
-
-def test_loading_template():
-    """Test loading the template"""
-    inv_tno = TNO_Inventory(tno_template)
-=======
-tno_path = Path(
-    r"C:\Users\coli\Documents\emiproc\files\TNO_6x6_GHGco_v4_0\TNO_GHGco_v4_0_year2018.nc"
-)
->>>>>>> b4d1e3f2
-
-
-# make this test only if the tno inventory is available
-# otherwise skip it
-@pytest.mark.slow
-def test_loading_and_grouping():
-<<<<<<< HEAD
-    # Test vertical profiles on the TNO inventory
-    if not tno_path.exists():
-        raise FileNotFoundError(
-            f"File {tno_path} not found, please add it to {tno_path}"
-        )
-=======
-    # %% Test vertical profiles on the TNO inventory
-    if not tno_path.exists():
-        raise ValueError("The path to the TNO inventory is not correct")
->>>>>>> b4d1e3f2
-
-    inv_tno = TNO_Inventory(tno_path)
-    # Check the vertical profiles
-    check_valid_vertical_profile(inv_tno.v_profiles)
-
-    groupped_tno = group_categories(inv_tno, {"all": inv_tno.categories})
-    check_valid_vertical_profile(groupped_tno.v_profiles)
-    # test that we have the same number of point sources in both inventories
-    # the number of point source is the number of rows of each of the gdfs
-
-    assert sum([len(gdf) for gdf in inv_tno.gdfs.values()]) == len(
-        groupped_tno.gdfs["all"]
-    )
-<<<<<<< HEAD
-    # plot the vertical profiles from the groupped inventory
-    # fig, ax = plt.subplots()
-    # for r in groupped_tno.v_profiles.ratios:
-    #    ax.plot(groupped_tno.v_profiles.height, r)
-
-
-if __name__ == "__main__":
-    pytest.main([__file__])
-
-=======
-    # %%
-
->>>>>>> b4d1e3f2
+"""Test file for tno inventory"""
+import emiproc
+from emiproc.inventories.tno import TNO_Inventory
+from emiproc.inventories.utils import group_categories
+from emiproc.profiles.vertical_profiles import check_valid_vertical_profile
+from pathlib import Path
+import pytest
+
+# TODO change the pth of that if you want to test it
+tno_path = emiproc.FILES_DIR / "TNO_6x6_GHGco_v4_0/TNO_GHGco_v4_0_year2018.nc"
+
+
+tno_template = emiproc.FILES_DIR / "test/tno/tno_test_minimal.nc"
+
+
+def test_loading_template():
+    """Test loading the template"""
+    inv_tno = TNO_Inventory(tno_template)
+
+
+# make this test only if the tno inventory is available
+# otherwise skip it
+@pytest.mark.slow
+def test_loading_and_grouping():
+    # Test vertical profiles on the TNO inventory
+    if not tno_path.exists():
+        raise FileNotFoundError(
+            f"File {tno_path} not found, please add it to {tno_path}"
+        )
+
+    inv_tno = TNO_Inventory(tno_path)
+    # Check the vertical profiles
+    check_valid_vertical_profile(inv_tno.v_profiles)
+
+    groupped_tno = group_categories(inv_tno, {"all": inv_tno.categories})
+    check_valid_vertical_profile(groupped_tno.v_profiles)
+    # test that we have the same number of point sources in both inventories
+    # the number of point source is the number of rows of each of the gdfs
+
+    assert sum([len(gdf) for gdf in inv_tno.gdfs.values()]) == len(
+        groupped_tno.gdfs["all"]
+    )
+
+
+if __name__ == "__main__":
+    pytest.main([__file__])