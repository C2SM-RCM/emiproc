--- conflicted
+++ resolved
@@ -1,174 +1,170 @@
-from pathlib import Path
-import geopandas as gpd
-from shapely.geometry import Point,  Polygon
-from emiproc.inventories.utils import crop_with_shape
-from emiproc.regrid import (
-    calculate_weights_mapping,
-    geoserie_intersection,
-    get_weights_mapping,
-    remap_inventory,
-)
-from emiproc.inventories import Inventory
-from emiproc.tests_utils import WEIGHTS_DIR
-
-
-serie = gpd.GeoSeries(
-    [
-        Polygon(((0, 0), (0, 1), (1, 1), (1, 0))),
-        Polygon(((0, 1), (0, 2), (1, 2), (1, 1))),
-        Polygon(((1, 0), (1, 1), (2, 1), (2, 0))),
-        Polygon(((1, 1), (1, 2), (2, 2), (2, 1))),
-        Polygon(((2, 1), (2, 2), (3, 2), (3, 1))),
-    ]
-)
-triangle = Polygon(((0.5, 0.5), (1.5, 0.5), (1.5, 1.5)))
-
-# Check the intersection
-cropped, weights = geoserie_intersection(
-    serie, triangle, keep_outside=True, drop_unused=False
-)
-
-
-inv = Inventory.from_gdf(
-    gpd.GeoDataFrame(
-        {
-            ("adf", "CH4"): [i + 3 for i in range(len(serie))],
-            ("adf", "CO2"): [i for i in range(len(serie))],
-            ("liku", "CO2"): [i for i in range(len(serie))],
-            ("test", "NH3"): [i + 1 for i in range(len(serie))],
-        },
-        geometry=serie,
-    )
-)
-
-inv.gdf
-inv_with_pnt_sources = inv.copy()
-inv_with_pnt_sources.gdfs["blek"] = gpd.GeoDataFrame(
-    {
-        "CO2": [1, 2, 3],
-    },
-    geometry=[Point(0.75, 0.75), Point(0.25, 0.25), Point(1.2, 1)],
-)
-inv_with_pnt_sources.gdfs["liku"] = gpd.GeoDataFrame(
-    {
-        "CO2": [1, 2],
-    },
-    geometry=[Point(0.65, 0.75), Point(1.1, 0.8)],
-)
-inv_with_pnt_sources.gdfs["other"] = gpd.GeoDataFrame(
-    {
-        "AITS": [i + 1 for i in range(5)],
-    },
-    geometry=[
-        Polygon(((0, 0), (0, 1), (1, 1), (1, 0))),
-        Polygon(((0, 1), (0, 2), (1, 2), (1, 1))),
-        Polygon(((1, 0), (1, 1), (2, 1), (2, 0))),
-        Polygon(((1, 1), (1, 2), (2, 2), (2, 1))),
-        Polygon(((2, 1), (2, 2), (3, 2), (3, 1))),
-    ],
-)
-cropped = crop_with_shape(inv_with_pnt_sources, triangle, modify_grid=True)
-#%%
-
-
-def test_basic_crop():
-
-    cropped = crop_with_shape(inv, triangle)
-
-
-def test_with_modify_grid():
-
-    cropped = crop_with_shape(inv, triangle, modify_grid=True)
-
-    assert 4 not in cropped.gdf.index
-    # Check an expected value
-    assert cropped.gdf[("adf", "CH4")].iloc[0] == 3 / 8
-
-
-def test_with_gdfs():
-
-    cropped = crop_with_shape(inv_with_pnt_sources, triangle, modify_grid=True)
-
-    assert len(cropped.gdfs["blek"]) == 2
-    # Check  expected values
-    assert cropped.gdfs["blek"]["CO2"].iloc[0] == 1 / 2  # At the boundary divided by 2
-    assert cropped.gdfs["blek"]["CO2"].iloc[1] == 3
-
-    # Check  point outside disappeared
-    assert len(cropped.gdfs["liku"]) == 1
-    # Make sure the index was reset
-    assert 1 not in cropped.gdfs["liku"].index
-    assert 0 in cropped.gdfs["liku"].index
-
-    assert len(cropped.gdfs["other"]) == 3
-    assert cropped.gdfs["other"]["AITS"].iloc[0] == 1 / 8
-    assert cropped.gdfs["other"]["AITS"].iloc[1] == 3 / 4
-    assert cropped.gdfs["other"]["AITS"].iloc[2] == 4 / 8
-
-
-def test_with_modify_grid_and_cached():
-<<<<<<< HEAD
-    w_file = Path(".emiproc_test_with_modify_grid_and_cached")
-=======
-    w_file = WEIGHTS_DIR / '.emiproc_test_with_modify_grid_and_cached'
->>>>>>> 3ce81855
-    cropped = crop_with_shape(inv, triangle, weight_file=w_file, modify_grid=True)
-
-    assert 4 not in cropped.gdf.index
-    cropped = crop_with_shape(inv, triangle, weight_file=w_file, modify_grid=True)
-
-    assert 4 not in cropped.gdf.index
-
-
-# %%
-
-
-def test_different_points_and_polygons_in_gdfs():
-    inv = Inventory.from_gdf(
-        gdfs={
-            "adf": gpd.GeoDataFrame(
-                {
-                    "CO2": [1, 1, 1, 1, 1, 1, 1],
-                },
-                geometry=[
-                    # corner point
-                    Point(0.75, 0.75),
-                    # Outside point
-                    Point(0.5, 0.4),
-                    # Inside point
-                    Point(1.2, 1),
-                    # 1/8 inside polygon
-                    Polygon(((0, 0), (0, 1), (1, 1), (1, 0))),
-                    # 1/4 inside polygon
-                    Polygon(((1, 0), (1,1), (2, 1), (2, 0))),
-                    # outside polygon
-                    Polygon(((3, 3), (3, 4), (4, 4), (4, 3))),
-                    # fully inside polygon
-                    Polygon(((1, 0.5), (1.5, 0.5), (1.5, 1), (1, 1))),
-                ],
-            )
-        }
-    )
-
-    cropped = crop_with_shape(inv, triangle)
-    # outside shapes are removed
-
-    assert len(cropped.gdfs["adf"]) == 5, "Did not crop expected number of shapes"
-    expected_values = [1 / 2, 1,  1 / 8, 1 / 4,  1]  # At the boundary divided by 2
-    # Check  expected values
-    for i, val in enumerate(expected_values):
-        assert cropped.gdfs["adf"]["CO2"].iloc[i] == val, f"Failed at {i}"
-
-def test_no_emission():
-    inv = inv_with_pnt_sources.copy()
-    # Remove the only emission  column from the inv
-    inv.gdfs['blek'].drop(columns=['CO2'], inplace=True)
-    cropped = crop_with_shape(inv, triangle)
-
-    assert 'blek' not in cropped.gdfs 
-    assert 'liku' in cropped.gdfs
-
-test_no_emission()
-
-
-# %%
+from pathlib import Path
+import geopandas as gpd
+from shapely.geometry import Point,  Polygon
+from emiproc.inventories.utils import crop_with_shape
+from emiproc.regrid import (
+    calculate_weights_mapping,
+    geoserie_intersection,
+    get_weights_mapping,
+    remap_inventory,
+)
+from emiproc.inventories import Inventory
+from emiproc.tests_utils import WEIGHTS_DIR
+
+
+serie = gpd.GeoSeries(
+    [
+        Polygon(((0, 0), (0, 1), (1, 1), (1, 0))),
+        Polygon(((0, 1), (0, 2), (1, 2), (1, 1))),
+        Polygon(((1, 0), (1, 1), (2, 1), (2, 0))),
+        Polygon(((1, 1), (1, 2), (2, 2), (2, 1))),
+        Polygon(((2, 1), (2, 2), (3, 2), (3, 1))),
+    ]
+)
+triangle = Polygon(((0.5, 0.5), (1.5, 0.5), (1.5, 1.5)))
+
+# Check the intersection
+cropped, weights = geoserie_intersection(
+    serie, triangle, keep_outside=True, drop_unused=False
+)
+
+
+inv = Inventory.from_gdf(
+    gpd.GeoDataFrame(
+        {
+            ("adf", "CH4"): [i + 3 for i in range(len(serie))],
+            ("adf", "CO2"): [i for i in range(len(serie))],
+            ("liku", "CO2"): [i for i in range(len(serie))],
+            ("test", "NH3"): [i + 1 for i in range(len(serie))],
+        },
+        geometry=serie,
+    )
+)
+
+inv.gdf
+inv_with_pnt_sources = inv.copy()
+inv_with_pnt_sources.gdfs["blek"] = gpd.GeoDataFrame(
+    {
+        "CO2": [1, 2, 3],
+    },
+    geometry=[Point(0.75, 0.75), Point(0.25, 0.25), Point(1.2, 1)],
+)
+inv_with_pnt_sources.gdfs["liku"] = gpd.GeoDataFrame(
+    {
+        "CO2": [1, 2],
+    },
+    geometry=[Point(0.65, 0.75), Point(1.1, 0.8)],
+)
+inv_with_pnt_sources.gdfs["other"] = gpd.GeoDataFrame(
+    {
+        "AITS": [i + 1 for i in range(5)],
+    },
+    geometry=[
+        Polygon(((0, 0), (0, 1), (1, 1), (1, 0))),
+        Polygon(((0, 1), (0, 2), (1, 2), (1, 1))),
+        Polygon(((1, 0), (1, 1), (2, 1), (2, 0))),
+        Polygon(((1, 1), (1, 2), (2, 2), (2, 1))),
+        Polygon(((2, 1), (2, 2), (3, 2), (3, 1))),
+    ],
+)
+cropped = crop_with_shape(inv_with_pnt_sources, triangle, modify_grid=True)
+#%%
+
+
+def test_basic_crop():
+
+    cropped = crop_with_shape(inv, triangle)
+
+
+def test_with_modify_grid():
+
+    cropped = crop_with_shape(inv, triangle, modify_grid=True)
+
+    assert 4 not in cropped.gdf.index
+    # Check an expected value
+    assert cropped.gdf[("adf", "CH4")].iloc[0] == 3 / 8
+
+
+def test_with_gdfs():
+
+    cropped = crop_with_shape(inv_with_pnt_sources, triangle, modify_grid=True)
+
+    assert len(cropped.gdfs["blek"]) == 2
+    # Check  expected values
+    assert cropped.gdfs["blek"]["CO2"].iloc[0] == 1 / 2  # At the boundary divided by 2
+    assert cropped.gdfs["blek"]["CO2"].iloc[1] == 3
+
+    # Check  point outside disappeared
+    assert len(cropped.gdfs["liku"]) == 1
+    # Make sure the index was reset
+    assert 1 not in cropped.gdfs["liku"].index
+    assert 0 in cropped.gdfs["liku"].index
+
+    assert len(cropped.gdfs["other"]) == 3
+    assert cropped.gdfs["other"]["AITS"].iloc[0] == 1 / 8
+    assert cropped.gdfs["other"]["AITS"].iloc[1] == 3 / 4
+    assert cropped.gdfs["other"]["AITS"].iloc[2] == 4 / 8
+
+
+def test_with_modify_grid_and_cached():
+    w_file = WEIGHTS_DIR / '.emiproc_test_with_modify_grid_and_cached'
+    cropped = crop_with_shape(inv, triangle, weight_file=w_file, modify_grid=True)
+
+    assert 4 not in cropped.gdf.index
+    cropped = crop_with_shape(inv, triangle, weight_file=w_file, modify_grid=True)
+
+    assert 4 not in cropped.gdf.index
+
+
+# %%
+
+
+def test_different_points_and_polygons_in_gdfs():
+    inv = Inventory.from_gdf(
+        gdfs={
+            "adf": gpd.GeoDataFrame(
+                {
+                    "CO2": [1, 1, 1, 1, 1, 1, 1],
+                },
+                geometry=[
+                    # corner point
+                    Point(0.75, 0.75),
+                    # Outside point
+                    Point(0.5, 0.4),
+                    # Inside point
+                    Point(1.2, 1),
+                    # 1/8 inside polygon
+                    Polygon(((0, 0), (0, 1), (1, 1), (1, 0))),
+                    # 1/4 inside polygon
+                    Polygon(((1, 0), (1,1), (2, 1), (2, 0))),
+                    # outside polygon
+                    Polygon(((3, 3), (3, 4), (4, 4), (4, 3))),
+                    # fully inside polygon
+                    Polygon(((1, 0.5), (1.5, 0.5), (1.5, 1), (1, 1))),
+                ],
+            )
+        }
+    )
+
+    cropped = crop_with_shape(inv, triangle)
+    # outside shapes are removed
+
+    assert len(cropped.gdfs["adf"]) == 5, "Did not crop expected number of shapes"
+    expected_values = [1 / 2, 1,  1 / 8, 1 / 4,  1]  # At the boundary divided by 2
+    # Check  expected values
+    for i, val in enumerate(expected_values):
+        assert cropped.gdfs["adf"]["CO2"].iloc[i] == val, f"Failed at {i}"
+
+def test_no_emission():
+    inv = inv_with_pnt_sources.copy()
+    # Remove the only emission  column from the inv
+    inv.gdfs['blek'].drop(columns=['CO2'], inplace=True)
+    cropped = crop_with_shape(inv, triangle)
+
+    assert 'blek' not in cropped.gdfs 
+    assert 'liku' in cropped.gdfs
+
+test_no_emission()
+
+
+# %%